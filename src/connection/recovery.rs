// Copyright (c) 2023 The TQUIC Authors.
//
// Licensed under the Apache License, Version 2.0 (the "License");
// you may not use this file except in compliance with the License.
// You may obtain a copy of the License at
//
//     http://www.apache.org/licenses/LICENSE-2.0
//
// Unless required by applicable law or agreed to in writing, software
// distributed under the License is distributed on an "AS IS" BASIS,
// WITHOUT WARRANTIES OR CONDITIONS OF ANY KIND, either express or implied.
// See the License for the specific language governing permissions and
// limitations under the License.

use std::cmp;
use std::collections::VecDeque;
use std::ops::Range;
use std::time::Duration;
use std::time::Instant;

use log::*;

use super::rtt::RttEstimator;
use super::space::AckedPacket;
use super::space::PacketNumSpace;
use super::space::PacketNumSpaceMap;
use super::space::SentPacket;
use super::space::SpaceId;
use super::space::SpaceId::*;
use super::Connection;
use super::HandshakeStatus;
use crate::congestion_control;
use crate::congestion_control::CongestionController;
use crate::frame;
use crate::qlog;
use crate::qlog::events::EventData;
use crate::ranges::RangeSet;
use crate::Error;
use crate::RecoveryConfig;
use crate::Result;
use crate::TIMER_GRANULARITY;

const INITIAL_PACKET_THRESHOLD: u64 = 3;

const INITIAL_TIME_THRESHOLD: f64 = 9.0 / 8.0;

const MAX_PTO_PROBES_COUNT: usize = 2;

/// An implementation of the loss detection mechanisms described in
/// RFC 9002 Section 6 and Appendix A.
pub struct Recovery {
    /// The maximum amount of time by which the receiver intends to delay
    /// acknowledgments for packets in the Application Data packet number space.
    /// It is used for PTO calculation.
    pub max_ack_delay: Duration,

    /// The maximum size of outgoing UDP payloads.
    pub max_datagram_size: usize,

    /// The endpoint do not backoff the first `pto_linear_factor` consecutive probe timeouts.
    pto_linear_factor: u64,

    /// Upper limit of probe timeout.
    max_pto: Duration,

    /// The number of times a PTO has been sent without receiving an
    /// acknowledgment. It is used for PTO calculation.
    pto_count: usize,

    /// Multi-modal timer used for loss detection. The duration of the timer is
    /// based on the timer's mode, which is set in the packet and timer events.
    loss_detection_timer: Option<Instant>,

    /// Maximum reordering in packets before packet threshold loss detection
    /// considers a packet lost.
    pub pkt_thresh: u64,

    /// Maximum reordering in time before time threshold loss detection
    /// considers a packet lost. Specified as an RTT multiplier.
    pub time_thresh: f64,

    /// The sum of the size in bytes of all sent packets that contain at least
    /// one ack-eliciting or PADDING frame and have not been acknowledged or
    /// declared lost. The size does not include IP or UDP overhead.
    pub bytes_in_flight: usize,

    /// Number of ack-eliciting packets in flight.
    pub ack_eliciting_in_flight: u64,

    /// RTT estimation for the corresponding path.
    pub rtt: RttEstimator,

    /// Congestion controller for the corresponding path.
    pub congestion: Box<dyn CongestionController>,

    /// Path level Statistics.
    pub stats: PathStats,

    /// It tracks the last metrics used for emitting qlog RecoveryMetricsUpdated
    /// event.
    last_metrics: RecoveryMetrics,

    /// Trace id.
    trace_id: String,
}

impl Recovery {
    pub(super) fn new(conf: &RecoveryConfig, connection_trace_id: String) -> Self {
        Recovery {
            max_ack_delay: conf.max_ack_delay,
            max_datagram_size: conf.max_datagram_size,
            pto_linear_factor: conf.pto_linear_factor,
            max_pto: conf.max_pto,
            pto_count: 0,
            loss_detection_timer: None,
            pkt_thresh: INITIAL_PACKET_THRESHOLD,
            time_thresh: INITIAL_TIME_THRESHOLD,
            bytes_in_flight: 0,
            ack_eliciting_in_flight: 0,
            rtt: RttEstimator::new(conf.initial_rtt),
            congestion: congestion_control::build_congestion_controller(conf, connection_trace_id),
<<<<<<< HEAD
            stats: PathStats::default(),
            last_metrics: RecoveryMetrics::default(),
=======
>>>>>>> 48d16551
            trace_id: String::from(""),
        }
    }

    /// Set trace id.
    pub fn set_trace_id(&mut self, trace_id: &str) {
        self.trace_id = trace_id.to_string();
    }

    /// Handle packet sent event.
    ///
    /// See RFC 9002 Section A.5. On Sending a Packet
    pub(super) fn on_packet_sent(
        &mut self,
        mut pkt: SentPacket,
        space_id: SpaceId,
        spaces: &mut PacketNumSpaceMap,
        handshake_status: HandshakeStatus,
        now: Instant,
    ) {
        let in_flight = pkt.in_flight;
        let ack_eliciting = pkt.ack_eliciting;
        let sent_size = pkt.sent_size;

        pkt.time_sent = now; // TODO: REVISIT
        let space = match spaces.get_mut(space_id) {
            Some(space) => space,
            None => return,
        };
        if in_flight {
            // notify congestion controller of the sent event
            if space_id != SpaceId::Initial && space_id != SpaceId::Handshake {
                self.congestion
                    .on_sent(now, &mut pkt, self.bytes_in_flight as u64);
                trace!(
                    "now={:?} {} {} ON_SENT {:?} inflight={} cwnd={}",
                    now,
                    self.trace_id,
                    self.congestion.name(),
                    pkt,
                    self.bytes_in_flight,
                    self.congestion.congestion_window()
                );
            }
        }
        space.sent.push_back(pkt);

        // An endpoint that sends only non-ack-eliciting packets might not
        // receive an acknowledgment for a long period of time.
        // It should count the number of such packets so as to elicit an ACK
        // from the peer.
        if ack_eliciting {
            space.consecutive_non_ack_eliciting_sent = 0;
        } else {
            space.consecutive_non_ack_eliciting_sent += 1;
        }

        if in_flight {
            if ack_eliciting {
                space.time_of_last_sent_ack_eliciting_pkt = Some(now);
                space.loss_probes = space.loss_probes.saturating_sub(1);
                space.ack_eliciting_in_flight += 1;
                self.ack_eliciting_in_flight += 1;
            }

            space.bytes_in_flight += sent_size;
            self.bytes_in_flight += sent_size;

            self.set_loss_detection_timer(space_id, spaces, handshake_status, now);
        }
    }

    /// Handle packet acknowledgment event.
    ///
    /// See RFC 9002 Section A.7. On Receiving an Acknowledgment.
    #[allow(clippy::too_many_arguments)]
    pub(super) fn on_ack_received(
        &mut self,
        ranges: &RangeSet,
        ack_delay: u64,
        space_id: SpaceId,
        spaces: &mut PacketNumSpaceMap,
        handshake_status: HandshakeStatus,
        qlog: Option<&mut qlog::QlogWriter>,
        now: Instant,
    ) -> Result<(u64, u64)> {
        let space = spaces.get_mut(space_id).ok_or(Error::InternalError)?;

        // Update the largest packet number acknowledged in the space
        let largest_acked_pkt = ranges.max().unwrap();
        if space.largest_acked_pkt == std::u64::MAX {
            space.largest_acked_pkt = largest_acked_pkt;
        } else {
            space.largest_acked_pkt = cmp::max(space.largest_acked_pkt, largest_acked_pkt);
        }

        if space_id != SpaceId::Initial && space_id != SpaceId::Handshake {
            self.congestion.begin_ack(now, self.bytes_in_flight as u64);
        }
        trace!(
            "now={:?} {} {} BEGIN_ACK inflight={} cwnd={}",
            now,
            self.trace_id,
            self.congestion.name(),
            self.bytes_in_flight,
            self.congestion.congestion_window()
        );

        // Detect acked packets
        let mut newly_acked_pkts = Vec::<AckedPacket>::new();
        let rtt_sample = self.detect_acked_packets(ranges, space, &mut newly_acked_pkts, now);
        if newly_acked_pkts.is_empty() {
            return Ok((0, 0));
        }

        // Update RTT estimation
        // TODO: check ack_delay against amx_ack_delay
        if let Some(rtt) = rtt_sample {
            // When adjusting an RTT sample using peer-reported acknowledgment
            // delays, an endpoint:
            // - MAY ignore the acknowledgment delay for Initial packets, since
            // these acknowledgments are not delayed by the peer.
            // - SHOULD ignore the peer's max_ack_delay until the handshake is
            // confirmed.
            // - MUST use the lesser of the acknowledgment delay and the peer's
            // max_ack_delay after the handshake is confirmed;
            // See RFC 9000 Section 5.3
            let ack_delay = Duration::from_micros(ack_delay);
            if !rtt.is_zero() {
                self.rtt.update(ack_delay, rtt);
            }
        }

        // Detect lost packets
        let (lost_packets, lost_bytes) = self.detect_lost_packets(space, qlog, now);

        // Remove acked or lost packets from sent queue in batch.
        self.drain_sent_packets(space, now, self.rtt.smoothed_rtt());

        // Notify the congestion controller of acked event
        if space_id != SpaceId::Initial && space_id != SpaceId::Handshake {
            self.congestion.end_ack();
        }

        self.pto_count = 0; // TODO: REVISIT
        self.set_loss_detection_timer(space_id, spaces, handshake_status, now);
        Ok((lost_packets, lost_bytes))
    }

    /// Detect acknowledged packets.
    ///
    /// It return the latest RTT sample, if any.
    fn detect_acked_packets(
        &mut self,
        ranges: &RangeSet,
        space: &mut PacketNumSpace,
        newly_acked: &mut Vec<AckedPacket>,
        now: Instant,
    ) -> Option<Duration> {
        let mut largest_newly_acked_pkt_num = 0;
        let mut largest_newly_acked_sent_time = now;
        let mut newly_ack_eliciting_pkt_acked = false;

        let mut idx = 0;
        'ranges_loop: for r in ranges.iter() {
            'sent_pkt_loop: while idx < space.sent.len() {
                let sent_pkt = space.sent.get_mut(idx).unwrap();
                // Find an unacked sent packet which matches the current ACK range.
                // Note: The packet numbers in ranges and space.sent are in ascending order.
                if sent_pkt.pkt_num < r.start || sent_pkt.time_acked.is_some() {
                    idx += 1;
                    continue 'sent_pkt_loop;
                }
                if sent_pkt.pkt_num >= r.end {
                    continue 'ranges_loop;
                }

                sent_pkt.time_acked = Some(now);
                // TODO: detect spurious retransmissions and increase the
                // packet or time reordering threshold

                // TODO: update rtt.

                largest_newly_acked_pkt_num = sent_pkt.pkt_num;
                largest_newly_acked_sent_time = sent_pkt.time_sent;
                if sent_pkt.ack_eliciting {
                    newly_ack_eliciting_pkt_acked = true
                }

                if sent_pkt.in_flight {
                    space.bytes_in_flight =
                        space.bytes_in_flight.saturating_sub(sent_pkt.sent_size);
                    self.bytes_in_flight = self.bytes_in_flight.saturating_sub(sent_pkt.sent_size);

                    if sent_pkt.ack_eliciting {
                        space.ack_eliciting_in_flight =
                            space.ack_eliciting_in_flight.saturating_sub(1);
                        self.ack_eliciting_in_flight =
                            self.ack_eliciting_in_flight.saturating_sub(1);
                    }
                }

                // Process each acked packet in congestion controller and update delivery
                // rate sample.
                if space.id != SpaceId::Initial && space.id != SpaceId::Handshake {
                    self.congestion.on_ack(
                        sent_pkt,
                        now,
                        false,
                        &self.rtt,
                        self.bytes_in_flight as u64,
                    );
                }

                trace!(
                    "now={:?} {} {} ON_ACK {:?} inflight={} cwnd={}",
                    now,
                    self.trace_id,
                    self.congestion.name(),
                    sent_pkt,
                    self.bytes_in_flight,
                    self.congestion.congestion_window()
                );
                self.stat_acked_event(1, sent_pkt.sent_size as u64);

                space.acked.append(&mut sent_pkt.frames);
                newly_acked.push(AckedPacket {
                    pkt_num: sent_pkt.pkt_num,
                    time_sent: sent_pkt.time_sent,
                    rtt: now.saturating_duration_since(sent_pkt.time_sent),
                });

                // Process next sent packet.
                idx += 1;
                if idx == space.sent.len() {
                    break 'ranges_loop;
                }
            }
        }

        // An endpoint generates an RTT sample on receiving an ACK frame that
        // meets the following two conditions:
        // * the largest acknowledged packet number is newly acknowledged
        // * at least one of the newly acknowledged packets was ack-eliciting
        if largest_newly_acked_pkt_num == space.largest_acked_pkt && newly_ack_eliciting_pkt_acked {
            let latest_rtt = now.saturating_duration_since(largest_newly_acked_sent_time);
            Some(latest_rtt)
        } else {
            None
        }
    }

    /// Check whether in persistent congestion.
    ///
    /// When a sender establishes loss of all packets sent over a long enough duration,
    /// the network is considered to be experiencing persistent congestion.
    /// See https://www.rfc-editor.org/rfc/rfc9002.html#name-persistent-congestion
    fn in_persistent_congestion(&self) -> bool {
        // todo: Check whether in persistent congestion.
        false
    }

    /// Detect lost packets from the sent packets.
    ///
    /// It is called every time an ACK is received or the time threshold loss
    /// detection timer expires.
    /// See RFC 9002 Section A.10. Detecting Lost Packets
    fn detect_lost_packets(
        &mut self,
        space: &mut PacketNumSpace,
        mut qlog: Option<&mut qlog::QlogWriter>,
        now: Instant,
    ) -> (u64, u64) {
        space.loss_time = None;

        let mut lost_packets = 0;
        let mut lost_bytes = 0;
        let mut latest_lost_packet = None;

        let loss_delay =
            cmp::max(self.rtt.latest_rtt(), self.rtt.smoothed_rtt()).mul_f64(self.time_thresh);
        let loss_delay = cmp::max(loss_delay, TIMER_GRANULARITY);
        let lost_send_time = now - loss_delay;

        let unacked_iter = space
            .sent
            .iter_mut()
            .take_while(|p| p.pkt_num <= space.largest_acked_pkt)
            .filter(|p| p.time_acked.is_none() && p.time_lost.is_none());
        for unacked in unacked_iter {
            // A packet is declared lost if it meets all of the following
            // conditions:
            // * The packet is unacknowledged, in flight, and was sent prior to
            //   an acknowledged packet.
            // * The packet was sent kPacketThreshold packets before an
            //   acknowledged packet, or it was sent long enough in the past.
            // See RFC 9002 Section 6.1
            if unacked.time_sent <= lost_send_time
                || unacked.pkt_num + self.pkt_thresh <= space.largest_acked_pkt
            {
                space.lost.append(&mut unacked.frames);
                unacked.time_lost = Some(now);

                lost_packets += 1;
                if unacked.in_flight {
                    lost_bytes += unacked.sent_size as u64;
                    space.bytes_in_flight = space.bytes_in_flight.saturating_sub(unacked.sent_size);
                    self.bytes_in_flight = self.bytes_in_flight.saturating_sub(unacked.sent_size);

                    if unacked.ack_eliciting {
                        space.ack_eliciting_in_flight =
                            space.ack_eliciting_in_flight.saturating_sub(1);
                        self.ack_eliciting_in_flight =
                            self.ack_eliciting_in_flight.saturating_sub(1);
                    }
                }
                latest_lost_packet = Some(unacked.clone());
                if let Some(qlog) = qlog.as_mut() {
                    self.qlog_recovery_packet_lost(qlog, unacked);
                }
                trace!(
                    "now={:?} {} {} ON_LOST {:?} inflight={} cwnd={}",
                    now,
                    self.trace_id,
                    self.congestion.name(),
                    unacked,
                    self.bytes_in_flight,
                    self.congestion.congestion_window()
                );
            } else {
                let loss_time = match space.loss_time {
                    None => unacked.time_sent + loss_delay,
                    Some(loss_time) => cmp::min(loss_time, unacked.time_sent + loss_delay),
                };
                space.loss_time = Some(loss_time);
            }
        }

        // Notify congestion controller of the lost event
        if let Some(lost_packet) = latest_lost_packet {
            if space.id != SpaceId::Initial && space.id != SpaceId::Handshake {
                self.congestion.on_congestion_event(
                    now,
                    &lost_packet,
                    self.in_persistent_congestion(),
                    lost_bytes,
                    self.bytes_in_flight as u64,
                );
                trace!(
                    "now={:?} {} {} ON_CONGESTION_EVENT lost_size={} inflight={} cwnd={}",
                    now,
                    self.trace_id,
                    self.congestion.name(),
                    lost_bytes,
                    self.bytes_in_flight,
                    self.congestion.congestion_window()
                );
            }
        }

        self.stat_lost_event(lost_packets, lost_bytes);
        (lost_packets, lost_bytes)
    }

    // Remove acked or lost packet from the packet sent queue in batch.
    //
    // Removing packets from the middle would require copying to compact the vec.
    // So it only remove a contiguous range of packets from the start of the vec.
    fn drain_sent_packets(&mut self, space: &mut PacketNumSpace, now: Instant, rtt: Duration) {
        let mut lowest_non_expired_pkt_index = space.sent.len();
        for (i, pkt) in space.sent.iter().enumerate() {
            // find the first element that is neither acked nor lost.
            if pkt.time_acked.is_none() && pkt.time_lost.is_none() {
                lowest_non_expired_pkt_index = i;
                break;
            }
            if let Some(time_lost) = pkt.time_lost {
                if time_lost + rtt > now {
                    lowest_non_expired_pkt_index = i;
                    break;
                }
            }
        }
        space.sent.drain(..lowest_non_expired_pkt_index);
    }

    // Set timer for loss detection.
    //
    // See RFC 9002 A.8. Setting the Loss Detection Timer
    fn set_loss_detection_timer(
        &mut self,
        space_id: SpaceId,
        spaces: &mut PacketNumSpaceMap,
        handshake_status: HandshakeStatus,
        now: Instant,
    ) {
        // Loss timer.
        let (earliest_loss_time, _) = self.get_loss_time_and_space(space_id, spaces);
        if earliest_loss_time.is_some() {
            // Time threshold loss detection.
            self.loss_detection_timer = earliest_loss_time;
            return;
        }

        // TODO: The server's timer is not set if nothing can be sent.

        if self.ack_eliciting_in_flight == 0 && handshake_status.peer_verified_address {
            // There is nothing to detect lost, so no timer is set.
            // However, the client needs to arm the timer if the
            // server might be blocked by the anti-amplification limit.
            self.loss_detection_timer = None;
            return;
        }

        // PTO timer.
        let (timeout, _) = self.get_pto_time_and_space(space_id, spaces, handshake_status, now);
        self.loss_detection_timer = timeout;
    }

    /// Return expiration time of loss timer
    pub(super) fn loss_detection_timer(&self) -> Option<Instant> {
        self.loss_detection_timer
    }

    /// Handles timeout event.
    ///
    /// When the loss detection timer expires, the timer's mode determines the
    /// action to be performed.
    /// See RFC 9002 Section A.10. On Timeout
    pub(super) fn on_loss_detection_timeout(
        &mut self,
        space_id: SpaceId,
        spaces: &mut PacketNumSpaceMap,
        handshake_status: HandshakeStatus,
        qlog: Option<&mut qlog::QlogWriter>,
        now: Instant,
    ) -> (u64, u64) {
        let (earliest_loss_time, sid) = self.get_loss_time_and_space(space_id, spaces);
        let space = match spaces.get_mut(sid) {
            Some(space) => space,
            None => return (0, 0),
        };

        // Loss timer mode
        if earliest_loss_time.is_some() {
            // Time threshold loss detection.
            let (lost_packets, lost_bytes) = self.detect_lost_packets(space, qlog, now);
            self.drain_sent_packets(space, now, self.rtt.smoothed_rtt());
            self.set_loss_detection_timer(space_id, spaces, handshake_status, now);
            return (lost_packets, lost_bytes);
        }

        // PTO timer mode (REVISIT)
        let sid = if self.ack_eliciting_in_flight > 0 {
            // Send new data if available, else retransmit old data. If neither
            // is available, send a single PING frame.
            let (_, e) = self.get_pto_time_and_space(space_id, spaces, handshake_status, now);
            e
        } else {
            // Client sends an anti-deadlock packet: Initial is padded to earn
            // more anti-amplification credit, a Handshake packet proves address
            // ownership.
            if handshake_status.derived_handshake_keys {
                Handshake
            } else {
                Initial
            }
        };
        let space = match spaces.get_mut(sid) {
            Some(space) => space,
            None => return (0, 0),
        };
        self.pto_count += 1;

        space.loss_probes = cmp::min(self.pto_count, MAX_PTO_PROBES_COUNT);

        let unacked_iter = space
            .sent
            .iter_mut()
            // Skip packets that have already been acked or lost, and packets
            // that don't contain either CRYPTO or STREAM frames.
            .filter(|p| p.has_data && p.time_acked.is_none() && p.time_lost.is_none())
            // Only return as many packets as the number of probe packets that
            // will be sent.
            .take(space.loss_probes);

        // Retransmit the frames from the oldest sent packets on PTO. However
        // the packets are not actually declared lost (so there is no effect to
        // congestion control), we just reschedule the data they carried.
        //
        // This will also trigger sending an ACK and retransmitting frames like
        // HANDSHAKE_DONE and MAX_DATA / MAX_STREAM_DATA as well, in addition
        // to CRYPTO and STREAM, if the original packet carried them.
        for unacked in unacked_iter {
            space.lost.extend_from_slice(&unacked.frames);
        }

        self.set_loss_detection_timer(space_id, spaces, handshake_status, now);

        (0, 0)
    }

    /// Return the min loss time and the corresponding space
    fn get_loss_time_and_space(
        &mut self,
        space_id: SpaceId,
        spaces: &PacketNumSpaceMap,
    ) -> (Option<Instant>, SpaceId) {
        let candidates = if space_id != Initial && space_id != Handshake {
            [Initial, Handshake, space_id]
        } else {
            [Initial, Handshake, Data]
        };

        let mut sid = Initial;
        let mut time = None;
        for s in candidates {
            let space = match spaces.get(s) {
                Some(space) => space,
                None => continue,
            };
            let new_time = space.loss_time;
            if time.is_none() || (new_time.is_some() && new_time < time) {
                time = new_time;
                sid = s;
            }
        }

        (time, sid)
    }

    /// Calculate the probe timeout.
    fn calculate_pto(&self) -> Duration {
        let backoff_factor = self
            .pto_count
            .saturating_sub(self.pto_linear_factor as usize);

        cmp::min(
            self.rtt.pto_base() * 2_u32.saturating_pow(backoff_factor as u32),
            self.max_pto,
        )
    }

    /// Calculate the probe timeout include `max_ack_delay`.
    fn pto_with_ack_delay(&self, duration: Duration) -> Duration {
        let backoff_factor = self
            .pto_count
            .saturating_sub(self.pto_linear_factor as usize);

        cmp::min(
            duration + self.max_ack_delay * 2_u32.saturating_pow(backoff_factor as u32),
            self.max_pto,
        )
    }

    /// Return the min pto time and the corresponding space
    fn get_pto_time_and_space(
        &self,
        space_id: SpaceId,
        spaces: &mut PacketNumSpaceMap,
        handshake_status: HandshakeStatus,
        now: Instant,
    ) -> (Option<Instant>, SpaceId) {
        let mut duration = self.calculate_pto();

        // Arm PTO from now when there are no ack-eliciting packets inflight.
        if self.ack_eliciting_in_flight == 0 {
            if handshake_status.derived_handshake_keys {
                return (Some(now + duration), SpaceId::Handshake);
            } else {
                return (Some(now + duration), SpaceId::Initial);
            }
        }

        let candidates = if space_id != Initial && space_id != Handshake {
            [Initial, Handshake, space_id]
        } else {
            [Initial, Handshake, Data]
        };

        let mut pto_timeout = None;
        let mut pto_space = Initial;

        for sid in candidates {
            let space = match spaces.get_mut(sid) {
                Some(space) => space,
                None => continue,
            };
            if space.ack_eliciting_in_flight == 0 {
                continue;
            }

            if sid == Data {
                // An endpoint MUST NOT set its PTO timer for the Application
                // Data packet number space until the handshake is confirmed.
                if !handshake_status.completed {
                    return (pto_timeout, pto_space);
                }
                // Include max_ack_delay and backoff for Application Data.
                duration = self.pto_with_ack_delay(duration);
            }

            let new_time = space
                .time_of_last_sent_ack_eliciting_pkt
                .map(|t| t + duration);
            if pto_timeout.is_none() || new_time < pto_timeout {
                pto_timeout = new_time;
                pto_space = sid;
            }
        }
        (pto_timeout, pto_space)
    }

    /// Handles event of dropping Initial or Handshake keys
    ///
    /// When Initial or Handshake keys are discarded, packets from the space
    /// are discarded and loss detection state is updated.
    /// See RFC 9002 Section A.11. Upon Dropping Initial or Handshake keys
    pub(super) fn on_pkt_num_space_discarded(
        &mut self,
        space_id: SpaceId,
        spaces: &mut PacketNumSpaceMap,
        handshake_status: HandshakeStatus,
        now: Instant,
    ) {
        let space = match spaces.get_mut(space_id) {
            Some(space) => space,
            None => return,
        };

        // Removing discarded packets from bytes in flight
        self.remove_from_bytes_in_flight(space);

        // Clear packet queue
        space.sent.clear();
        space.lost.clear();
        space.acked.clear();

        // Reset loss dection timer
        space.time_of_last_sent_ack_eliciting_pkt = None;
        space.loss_time = None;
        space.loss_probes = 0;
        space.bytes_in_flight = 0;
        space.ack_eliciting_in_flight = 0;
        self.set_loss_detection_timer(space_id, spaces, handshake_status, now);
    }

    /// Removing Discarded Packets from Bytes in Flight
    ///
    /// When Initial or Handshake keys are discarded, packets sent in that
    /// space no longer count toward bytes in flight.
    fn remove_from_bytes_in_flight(&mut self, space: &PacketNumSpace) {
        for pkt in &space.sent {
            if !pkt.in_flight || pkt.time_acked.is_some() || pkt.time_lost.is_some() {
                continue;
            }

            self.bytes_in_flight = self.bytes_in_flight.saturating_sub(pkt.sent_size);
            if pkt.ack_eliciting {
                self.ack_eliciting_in_flight = self.ack_eliciting_in_flight.saturating_sub(1);
            }
        }
    }

    /// Update maximum datagram size
    ///
    /// If `is_upper` is true, `max_datagram_size` is the upper limit of maximum datagram size.
    /// If `is_upper` is false, `max_datagram_size` is the new maximum datagram size.
    pub(super) fn update_max_datagram_size(
        &mut self,
        mut max_datagram_size: usize,
        is_upper: bool,
    ) {
        if is_upper {
            max_datagram_size = cmp::min(self.max_datagram_size, max_datagram_size);
        }

        // TODO: notify CC and pacer

        self.max_datagram_size = max_datagram_size;
    }

    /// Check whether the congestion window is still sufficient for sending packets.
    pub(crate) fn can_send(&self) -> bool {
        self.bytes_in_flight < self.congestion.congestion_window() as usize
    }

    /// Update statistics for the packet sent event
    pub(crate) fn stat_sent_event(&mut self, sent_pkts: u64, sent_bytes: u64) {
        self.stats.sent_count = self.stats.sent_count.saturating_add(sent_pkts);
        self.stats.sent_bytes = self.stats.sent_bytes.saturating_add(sent_bytes);
        self.stat_cwnd_updated();
    }

    /// Update statistics for the packet recv event
    pub(crate) fn stat_recv_event(&mut self, recv_pkts: u64, recv_bytes: u64) {
        self.stats.recv_count = self.stats.recv_count.saturating_add(recv_pkts);
        self.stats.recv_bytes = self.stats.recv_bytes.saturating_add(recv_bytes);
    }

    /// Update statistics for the packet acked event
    pub(crate) fn stat_acked_event(&mut self, acked_pkts: u64, acked_bytes: u64) {
        self.stats.acked_count = self.stats.acked_count.saturating_add(acked_pkts);
        self.stats.acked_bytes = self.stats.acked_bytes.saturating_add(acked_bytes);
    }

    /// Update statistics for the packet loss event
    pub(crate) fn stat_lost_event(&mut self, lost_pkts: u64, lost_bytes: u64) {
        self.stats.lost_count = self.stats.lost_count.saturating_add(lost_pkts);
        self.stats.lost_bytes = self.stats.lost_bytes.saturating_add(lost_bytes);
    }

    /// Update statistics for the congestion_window
    pub(crate) fn stat_cwnd_updated(&mut self) {
        let cwnd = self.congestion.congestion_window();
        if self.stats.init_cwnd == 0 {
            self.stats.init_cwnd = cwnd;
            self.stats.min_cwnd = cwnd;
            self.stats.max_cwnd = cwnd;
        }
        self.stats.final_cwnd = cwnd;
        if self.stats.max_cwnd < cwnd {
            self.stats.max_cwnd = cwnd;
        }
        if self.stats.min_cwnd > cwnd {
            self.stats.min_cwnd = cwnd;
        }
        let bytes_in_flight = self.bytes_in_flight as u64;
        if self.stats.max_inflight < bytes_in_flight {
            self.stats.max_inflight = bytes_in_flight;
        }
    }

    /// Update statistics for the congestion window limited event
    pub(crate) fn stat_cwnd_limited(&mut self) {
        let is_cwnd_limited = !self.can_send();
        let now = Instant::now();
        if let Some(last_cwnd_limited_time) = self.stats.last_cwnd_limited_time {
            // Update duration timely, in case it stays in cwnd limited all the time.
            let duration = now.saturating_duration_since(last_cwnd_limited_time);
            self.stats.cwnd_limited_duration =
                self.stats.cwnd_limited_duration.saturating_add(duration);
            if is_cwnd_limited {
                self.stats.last_cwnd_limited_time = Some(now);
            } else {
                self.stats.last_cwnd_limited_time = None;
            }
        } else if is_cwnd_limited {
            // A new cwnd limited event
            self.stats.cwnd_limited_count = self.stats.cwnd_limited_count.saturating_add(1);
            self.stats.last_cwnd_limited_time = Some(now);
        }
    }

    /// Update with the latest values from recovery.
    pub(crate) fn stat_lazy_update(&mut self) {
        self.stats.min_rtt = self.rtt.min_rtt();
        self.stats.max_rtt = self.rtt.max_rtt();
        self.stats.srtt = self.rtt.smoothed_rtt();
        self.stats.rttvar = self.rtt.rttvar();
        self.stats.in_slow_start = self.congestion.in_slow_start();
    }

    /// Write a qlog RecoveryMetricsUpdated event if any recovery metric is updated.
    pub(crate) fn qlog_recovery_metrics_updated(&mut self, qlog: &mut qlog::QlogWriter) {
        let mut updated = false;

        let mut min_rtt = None;
        if self.last_metrics.min_rtt != self.rtt.min_rtt() {
            self.last_metrics.min_rtt = self.rtt.min_rtt();
            min_rtt = Some(self.last_metrics.min_rtt.as_secs_f32() * 1000.0);
            updated = true;
        }

        let mut smoothed_rtt = None;
        if self.last_metrics.smoothed_rtt != self.rtt.smoothed_rtt() {
            self.last_metrics.smoothed_rtt = self.rtt.smoothed_rtt();
            smoothed_rtt = Some(self.last_metrics.smoothed_rtt.as_secs_f32() * 1000.0);
            updated = true;
        }

        let mut latest_rtt = None;
        if self.last_metrics.latest_rtt != self.rtt.latest_rtt() {
            self.last_metrics.latest_rtt = self.rtt.latest_rtt();
            latest_rtt = Some(self.last_metrics.latest_rtt.as_secs_f32() * 1000.0);
            updated = true;
        }

        let mut rtt_variance = None;
        if self.last_metrics.rttvar != self.rtt.rttvar() {
            self.last_metrics.rttvar = self.rtt.rttvar();
            rtt_variance = Some(self.last_metrics.rttvar.as_secs_f32() * 1000.0);
            updated = true;
        }

        let mut congestion_window = None;
        if self.last_metrics.cwnd != self.congestion.congestion_window() {
            self.last_metrics.cwnd = self.congestion.congestion_window();
            congestion_window = Some(self.last_metrics.cwnd);
            updated = true;
        }

        let mut bytes_in_flight = None;
        if self.last_metrics.bytes_in_flight != self.bytes_in_flight as u64 {
            self.last_metrics.bytes_in_flight = self.bytes_in_flight as u64;
            bytes_in_flight = Some(self.last_metrics.bytes_in_flight);
            updated = true;
        }

        let mut pacing_rate = None;
        if self.last_metrics.pacing_rate != self.congestion.pacing_rate() {
            self.last_metrics.pacing_rate = self.congestion.pacing_rate();
            pacing_rate = self.last_metrics.pacing_rate.map(|v| v * 8); // bps
            updated = true;
        }

        if !updated {
            return;
        }

        let ev_data = EventData::RecoveryMetricsUpdated {
            min_rtt,
            smoothed_rtt,
            latest_rtt,
            rtt_variance,
            pto_count: None,
            congestion_window,
            bytes_in_flight,
            ssthresh: None,
            packets_in_flight: None,
            pacing_rate,
        };
        qlog.add_event_data(Instant::now(), ev_data).ok();
    }

    /// Write a qlog RecoveryPacketLost event.
    pub(crate) fn qlog_recovery_packet_lost(
        &mut self,
        qlog: &mut qlog::QlogWriter,
        pkt: &SentPacket,
    ) {
        let ev_data = EventData::RecoveryPacketLost {
            header: Some(qlog::events::PacketHeader {
                packet_type: pkt.pkt_type.to_qlog(),
                packet_number: pkt.pkt_num,
                ..qlog::events::PacketHeader::default()
            }),
            frames: None,
            is_mtu_probe_packet: None,
            trigger: None,
        };
        qlog.add_event_data(Instant::now(), ev_data).ok();
    }
}

/// Statistics about a QUIC path.
#[derive(Default)]
pub struct PathStats {
    /// The number of QUIC packets received.
    pub recv_count: u64,

    /// The number of received bytes.
    pub recv_bytes: u64,

    /// The number of QUIC packets sent.
    pub sent_count: u64,

    /// The number of sent bytes.
    pub sent_bytes: u64,

    /// The number of QUIC packets lost.
    pub lost_count: u64,

    /// The number of lost bytes.
    pub lost_bytes: u64,

    /// Total number of bytes acked.
    pub acked_bytes: u64,

    /// Total number of packets acked.
    pub acked_count: u64,

    /// Initial congestion window in bytes.
    pub init_cwnd: u64,

    /// Final congestion window in bytes.
    pub final_cwnd: u64,

    /// Maximum congestion window in bytes.
    pub max_cwnd: u64,

    /// Minimum congestion window in bytes.
    pub min_cwnd: u64,

    /// Maximum inflight data in bytes.
    pub max_inflight: u64,

    /// Total loss events.
    pub loss_event_count: u64,

    /// Total congestion window limited events.
    pub cwnd_limited_count: u64,

    /// Total duration of congestion windowlimited events.
    pub cwnd_limited_duration: Duration,

    /// The time for last congestion window event
    last_cwnd_limited_time: Option<Instant>,

    /* Note: the following fields are lazily updated from Recovery */
    /// Minimum roundtrip time.
    pub min_rtt: Duration,

    /// Maximum roundtrip time.
    pub max_rtt: Duration,

    /// Smoothed roundtrip time.
    pub srtt: Duration,

    /// Roundtrip time variation.
    pub rttvar: Duration,

    /// Whether the congestion controller is in slow start status.
    pub in_slow_start: bool,
}

/// Metrics used for emitting qlog RecoveryMetricsUpdated event.
#[derive(Default)]
struct RecoveryMetrics {
    /// The minimum RTT observed on the path, ignoring ack delay
    min_rtt: Duration,

    /// The smoothed RTT of the path is an exponentially weighted moving average
    /// of an endpoint's RTT samples
    smoothed_rtt: Duration,

    /// The most recent RTT sample.
    latest_rtt: Duration,

    /// The RTT variance estimates the variation in the RTT samples using a
    /// mean variation
    rttvar: Duration,

    /// Congestion window in bytes.
    cwnd: u64,

    /// Total number of bytes in fight.
    bytes_in_flight: u64,

    /// Pacing rate in Bps
    pacing_rate: Option<u64>,
}

#[cfg(test)]
mod tests {
    use super::*;
    use crate::congestion_control::CongestionControlAlgorithm;
    use crate::connection::space::RateSamplePacketState;
    use crate::ranges::RangeSet;
    use std::time::Duration;
    use std::time::Instant;

    fn new_test_sent_packet(pkt_num: u64, sent_size: usize, now: Instant) -> SentPacket {
        SentPacket {
            pkt_num,
            frames: vec![],
            time_sent: now,
            time_acked: None,
            time_lost: None,
            sent_size,
            ack_eliciting: true,
            in_flight: true,
            has_data: true,
            rate_sample_state: Default::default(),
            ..SentPacket::default()
        }
    }

    fn new_test_recovery_config() -> RecoveryConfig {
        RecoveryConfig {
            max_datagram_size: 1200,
            max_ack_delay: Duration::from_millis(100),
            congestion_control_algorithm: CongestionControlAlgorithm::Bbr,
            min_congestion_window: 2_u64,
            initial_congestion_window: 10_u64,
            initial_rtt: crate::INITIAL_RTT,
            pto_linear_factor: crate::DEFAULT_PTO_LINEAR_FACTOR,
            max_pto: crate::MAX_PTO,
        }
    }

    #[test]
    fn loss_on_timeout() -> Result<()> {
        let conf = new_test_recovery_config();
        let mut recovery = Recovery::new(&conf, String::new());
        let mut spaces = PacketNumSpaceMap::new();
        let space_id = SpaceId::Handshake;
        let status = HandshakeStatus {
            derived_handshake_keys: true,
            peer_verified_address: true,
            completed: false,
        };
        let mut now = Instant::now();

        // Fake sending of packet 0
        let sent_pkt0 = new_test_sent_packet(0, 1000, now);
        recovery.on_packet_sent(sent_pkt0, space_id, &mut spaces, status, now);
        assert_eq!(spaces.get(space_id).unwrap().sent.len(), 1);
        assert_eq!(spaces.get(space_id).unwrap().bytes_in_flight, 1000);
        assert_eq!(recovery.bytes_in_flight, 1000);

        // Fake sending of packet 1
        let sent_pkt1 = new_test_sent_packet(1, 1001, now);
        recovery.on_packet_sent(sent_pkt1, space_id, &mut spaces, status, now);
        assert_eq!(spaces.get(space_id).unwrap().sent.len(), 2);
        assert_eq!(spaces.get(space_id).unwrap().bytes_in_flight, 2001);
        assert_eq!(recovery.bytes_in_flight, 2001);

        // Fake sending of packet 2
        let sent_pkt2 = new_test_sent_packet(2, 1002, now);
        recovery.on_packet_sent(sent_pkt2, space_id, &mut spaces, status, now);
        assert_eq!(spaces.get(space_id).unwrap().sent.len(), 3);
        assert_eq!(spaces.get(space_id).unwrap().bytes_in_flight, 3003);
        assert_eq!(spaces.get(space_id).unwrap().ack_eliciting_in_flight, 3);
        assert_eq!(recovery.bytes_in_flight, 3003);
        assert_eq!(recovery.ack_eliciting_in_flight, 3);

        // Advance ticks and fake receiving of ack
        now += Duration::from_millis(100);
        let mut acked = RangeSet::default();
        acked.insert(0..1);
        acked.insert(2..3);
        recovery.on_ack_received(
            &acked,
            0,
            SpaceId::Handshake,
            &mut spaces,
            status,
            None,
            now,
        )?;
        assert_eq!(spaces.get(space_id).unwrap().sent.len(), 2);
        assert_eq!(spaces.get(space_id).unwrap().ack_eliciting_in_flight, 1);
        assert_eq!(recovery.ack_eliciting_in_flight, 1);

        // Advance ticks until loss timeout
        now = recovery.loss_detection_timer().unwrap();
        let (lost_pkts, lost_bytes) =
            recovery.on_loss_detection_timeout(SpaceId::Handshake, &mut spaces, status, None, now);
        assert_eq!(lost_pkts, 1);
        assert_eq!(lost_bytes, 1001);
        assert_eq!(spaces.get(space_id).unwrap().ack_eliciting_in_flight, 0);
        assert_eq!(recovery.ack_eliciting_in_flight, 0);

        Ok(())
    }

    #[test]
    fn loss_on_reordering() -> Result<()> {
        let conf = new_test_recovery_config();
        let mut recovery = Recovery::new(&conf, String::new());
        let mut spaces = PacketNumSpaceMap::new();
        let space_id = SpaceId::Handshake;
        let status = HandshakeStatus {
            derived_handshake_keys: true,
            peer_verified_address: true,
            completed: false,
        };
        let mut now = Instant::now();

        // Fake sending of packet 0
        let sent_pkt0 = new_test_sent_packet(0, 1000, now);
        recovery.on_packet_sent(sent_pkt0, space_id, &mut spaces, status, now);
        assert_eq!(spaces.get(space_id).unwrap().sent.len(), 1);
        assert_eq!(spaces.get(space_id).unwrap().bytes_in_flight, 1000);
        assert_eq!(recovery.bytes_in_flight, 1000);

        // Fake sending of packet 1
        let sent_pkt1 = new_test_sent_packet(1, 1001, now);
        recovery.on_packet_sent(sent_pkt1, space_id, &mut spaces, status, now);
        assert_eq!(spaces.get(space_id).unwrap().sent.len(), 2);
        assert_eq!(spaces.get(space_id).unwrap().bytes_in_flight, 2001);
        assert_eq!(recovery.bytes_in_flight, 2001);

        // Fake sending of packet 2
        let sent_pkt2 = new_test_sent_packet(2, 1002, now);
        recovery.on_packet_sent(sent_pkt2, space_id, &mut spaces, status, now);
        assert_eq!(spaces.get(space_id).unwrap().sent.len(), 3);
        assert_eq!(spaces.get(space_id).unwrap().bytes_in_flight, 3003);
        assert_eq!(recovery.bytes_in_flight, 3003);

        // Fake sending of packet 3
        let sent_pkt2 = new_test_sent_packet(3, 1003, now);
        recovery.on_packet_sent(sent_pkt2, space_id, &mut spaces, status, now);
        assert_eq!(spaces.get(space_id).unwrap().sent.len(), 4);
        assert_eq!(spaces.get(space_id).unwrap().bytes_in_flight, 4006);
        assert_eq!(recovery.bytes_in_flight, 4006);

        // Advance ticks and fake receiving of ack
        now += Duration::from_millis(100);
        let mut acked = RangeSet::default();
        acked.insert(1..4);

        // Detect packet loss base on reordering threshold
        let (lost_pkts, lost_bytes) = recovery.on_ack_received(
            &acked,
            0,
            SpaceId::Handshake,
            &mut spaces,
            status,
            None,
            now,
        )?;
        assert_eq!(spaces.get(space_id).unwrap().sent.len(), 4);
        assert_eq!(lost_pkts, 1);
        assert_eq!(lost_bytes, 1000);

        // Advance ticks and fake receiving of duplicated ack
        now += recovery.rtt.smoothed_rtt();
        let (lost_pkts, lost_bytes) = recovery.on_ack_received(
            &acked,
            0,
            SpaceId::Handshake,
            &mut spaces,
            status,
            None,
            now,
        )?;
        assert_eq!(lost_pkts, 0);
        assert_eq!(lost_bytes, 0);

        recovery.drain_sent_packets(
            spaces.get_mut(space_id).unwrap(),
            now,
            recovery.rtt.smoothed_rtt(),
        );
        assert_eq!(spaces.get(space_id).unwrap().sent.len(), 0);

        Ok(())
    }

    #[test]
    fn pto() -> Result<()> {
        let conf = new_test_recovery_config();
        let mut recovery = Recovery::new(&conf, String::new());
        let mut spaces = PacketNumSpaceMap::new();
        let space_id = SpaceId::Handshake;
        let status = HandshakeStatus {
            derived_handshake_keys: true,
            peer_verified_address: true,
            completed: false,
        };
        let mut now = Instant::now();

        // Fake sending of packet 0
        let sent_pkt0 = new_test_sent_packet(0, 1000, now);
        recovery.on_packet_sent(sent_pkt0, space_id, &mut spaces, status, now);
        assert_eq!(spaces.get(space_id).unwrap().sent.len(), 1);
        assert_eq!(spaces.get(space_id).unwrap().bytes_in_flight, 1000);
        assert_eq!(recovery.bytes_in_flight, 1000);

        // Fake sending of packet 1
        let sent_pkt1 = new_test_sent_packet(1, 1001, now);
        recovery.on_packet_sent(sent_pkt1, space_id, &mut spaces, status, now);
        assert_eq!(spaces.get(space_id).unwrap().sent.len(), 2);
        assert_eq!(spaces.get(space_id).unwrap().bytes_in_flight, 2001);
        assert_eq!(recovery.bytes_in_flight, 2001);

        // Advance ticks and fake receiving of ack
        now += Duration::from_millis(100);
        let mut acked = RangeSet::default();
        acked.insert(0..1);
        let (lost_pkts, lost_bytes) = recovery.on_ack_received(
            &acked,
            0,
            SpaceId::Handshake,
            &mut spaces,
            status,
            None,
            now,
        )?;
        assert_eq!(spaces.get(space_id).unwrap().sent.len(), 1);
        assert_eq!(lost_pkts, 0);
        assert_eq!(lost_bytes, 0);
        assert!(recovery.loss_detection_timer().is_some());

        // Advance ticks until pto timeout
        now = recovery.loss_detection_timer().unwrap();
        let (lost_pkts, lost_bytes) =
            recovery.on_loss_detection_timeout(SpaceId::Handshake, &mut spaces, status, None, now);
        assert_eq!(recovery.pto_count, 1);
        assert_eq!(lost_pkts, 0);
        assert_eq!(lost_bytes, 0);

        Ok(())
    }

    #[test]
    fn discard_pkt_num_space() -> Result<()> {
        let conf = new_test_recovery_config();
        let mut recovery = Recovery::new(&conf, String::new());
        let mut spaces = PacketNumSpaceMap::new();
        let space_id = SpaceId::Handshake;
        let status = HandshakeStatus {
            derived_handshake_keys: true,
            peer_verified_address: true,
            completed: false,
        };
        let mut now = Instant::now();

        // Fake sending of packet 0 on Handshake space
        let sent_pkt0 = new_test_sent_packet(0, 1000, now);
        recovery.on_packet_sent(sent_pkt0, space_id, &mut spaces, status, now);
        assert_eq!(spaces.get(space_id).unwrap().sent.len(), 1);
        assert_eq!(spaces.get(space_id).unwrap().bytes_in_flight, 1000);
        assert_eq!(recovery.bytes_in_flight, 1000);

        // Fake sending of packet 1 on Handshake space
        let sent_pkt1 = new_test_sent_packet(1, 1001, now);
        recovery.on_packet_sent(sent_pkt1, space_id, &mut spaces, status, now);
        assert_eq!(spaces.get(space_id).unwrap().sent.len(), 2);
        assert_eq!(spaces.get(space_id).unwrap().bytes_in_flight, 2001);
        assert_eq!(recovery.bytes_in_flight, 2001);

        // Fake sending of packet 2 on Handshake space
        let sent_pkt2 = new_test_sent_packet(2, 1002, now);
        recovery.on_packet_sent(sent_pkt2, space_id, &mut spaces, status, now);
        assert_eq!(spaces.get(space_id).unwrap().sent.len(), 3);
        assert_eq!(spaces.get(space_id).unwrap().bytes_in_flight, 3003);
        assert_eq!(recovery.bytes_in_flight, 3003);

        // Fake sending of packet 0 on Data space
        let sent_pkt3 = new_test_sent_packet(0, 1003, now);
        recovery.on_packet_sent(sent_pkt3, SpaceId::Data, &mut spaces, status, now);
        assert_eq!(spaces.get(SpaceId::Data).unwrap().sent.len(), 1);
        assert_eq!(spaces.get(SpaceId::Data).unwrap().bytes_in_flight, 1003);
        assert_eq!(recovery.bytes_in_flight, 4006);

        // Advance ticks and fake receiving of ack on Handshake space
        now += Duration::from_millis(100);
        let mut acked = RangeSet::default();
        acked.insert(0..2);
        recovery.on_ack_received(
            &acked,
            0,
            SpaceId::Handshake,
            &mut spaces,
            status,
            None,
            now,
        )?;
        assert_eq!(spaces.get(SpaceId::Handshake).unwrap().sent.len(), 1);
        assert_eq!(
            spaces.get(SpaceId::Handshake).unwrap().bytes_in_flight,
            1002
        );
        assert_eq!(recovery.bytes_in_flight, 2005);

        // Discard Handshake space
        recovery.on_pkt_num_space_discarded(space_id, &mut spaces, status, now);
        assert_eq!(spaces.get(space_id).unwrap().sent.len(), 0);
        assert_eq!(spaces.get(space_id).unwrap().bytes_in_flight, 0);
        assert_eq!(spaces.get(space_id).unwrap().ack_eliciting_in_flight, 0);
        assert_eq!(recovery.bytes_in_flight, 1003);
        assert_eq!(recovery.ack_eliciting_in_flight, 1);

        Ok(())
    }

    fn check_acked_packets(sent: &VecDeque<SentPacket>, acked_ranges: Vec<Range<u64>>) -> bool {
        let ranges_contain = |pkt_num: u64, ranges: Vec<Range<u64>>| {
            for range in &ranges {
                if range.contains(&pkt_num) {
                    return true;
                }
            }
            return false;
        };

        for sent_pkt in sent {
            match sent_pkt.pkt_num {
                pkt_num if ranges_contain(pkt_num, acked_ranges.clone()) => {
                    if sent_pkt.time_acked.is_none() {
                        return false;
                    }
                }
                _ => {
                    if sent_pkt.time_acked.is_some() {
                        return false;
                    }
                }
            }
        }

        true
    }

    fn generate_ack(ranges: Vec<Range<u64>>) -> RangeSet {
        let mut acked = RangeSet::default();
        for range in ranges {
            acked.insert(range);
        }
        acked
    }

    #[test]
    fn detect_acked_packets() -> Result<()> {
        let conf = new_test_recovery_config();
        let mut recovery = Recovery::new(&conf, String::new());
        let mut spaces = PacketNumSpaceMap::new();
        let status = HandshakeStatus {
            derived_handshake_keys: true,
            peer_verified_address: true,
            completed: false,
        };
        let mut now = Instant::now();

        // Fake sending of packets on Data space.
        for pkt_num in 100..1000 as u64 {
            let sent_pkt = new_test_sent_packet(pkt_num, 1000, now);
            recovery.on_packet_sent(sent_pkt, SpaceId::Data, &mut spaces, status, now);
        }
        now += Duration::from_millis(100);

        // Packets with a higher number got acked in interleaved mode.
        // Fake receiving ACK.
        let ack = generate_ack(vec![500..550, 600..650, 700..750, 800..850, 900..950]);
        let mut newly_acked_pkts = Vec::<AckedPacket>::new();
        _ = recovery.detect_acked_packets(
            &ack,
            spaces.get_mut(SpaceId::Data).unwrap(),
            &mut newly_acked_pkts,
            now,
        );
        assert!(check_acked_packets(
            &spaces.get(SpaceId::Data).unwrap().sent,
            vec![500..550, 600..650, 700..750, 800..850, 900..950],
        ));
        // Fake receiving next ACK.
        let ack = generate_ack(vec![550..600, 650..700, 750..800, 850..900]);
        _ = recovery.detect_acked_packets(
            &ack,
            spaces.get_mut(SpaceId::Data).unwrap(),
            &mut newly_acked_pkts,
            now,
        );
        assert!(check_acked_packets(
            &spaces.get(SpaceId::Data).unwrap().sent,
            vec![500..950],
        ));
        // Fake receiving duplicated ACK.
        recovery.on_ack_received(&ack, 0, SpaceId::Data, &mut spaces, status, None, now)?;
        assert!(check_acked_packets(
            &spaces.get(SpaceId::Data).unwrap().sent,
            vec![500..950],
        ));

        // Got ACKs with no intersection.
        let ack = generate_ack(vec![0..100, 1000..1100]);
        _ = recovery.detect_acked_packets(
            &ack,
            spaces.get_mut(SpaceId::Data).unwrap(),
            &mut newly_acked_pkts,
            now,
        );
        assert!(check_acked_packets(
            &spaces.get(SpaceId::Data).unwrap().sent,
            vec![500..950],
        ));

        // Got ACKs with partial overlapping.
        let ack = generate_ack(vec![50..150, 950..1050]);
        _ = recovery.detect_acked_packets(
            &ack,
            spaces.get_mut(SpaceId::Data).unwrap(),
            &mut newly_acked_pkts,
            now,
        );
        assert!(check_acked_packets(
            &spaces.get(SpaceId::Data).unwrap().sent,
            vec![100..150, 500..1000],
        ));

        // Packets with a lower number got acked.
        let ack = generate_ack(vec![100..200, 300..400]);
        _ = recovery.detect_acked_packets(
            &ack,
            spaces.get_mut(SpaceId::Data).unwrap(),
            &mut newly_acked_pkts,
            now,
        );
        assert!(check_acked_packets(
            &spaces.get(SpaceId::Data).unwrap().sent,
            vec![100..200, 300..400, 500..1000],
        ));

        Ok(())
    }

    #[test]
    fn check_cwnd_for_non_app_data_ack() -> Result<()> {
        let conf = new_test_recovery_config();
        let mut recovery = Recovery::new(&conf);
        let mut spaces = PacketNumSpaceMap::new();
        let space_id = SpaceId::Handshake;
        let status = HandshakeStatus {
            derived_handshake_keys: true,
            peer_verified_address: true,
            completed: false,
        };
        let mut now = Instant::now();
        let cwnd_before_ack = recovery.congestion.congestion_window();

        // Fake sending of packet 0
        let sent_pkt0 = new_test_sent_packet(0, 1000, now);
        recovery.on_packet_sent(sent_pkt0, space_id, &mut spaces, status, now);

        // Fake sending of packet 1
        let sent_pkt1 = new_test_sent_packet(1, 2000, now);
        recovery.on_packet_sent(sent_pkt1, space_id, &mut spaces, status, now);

        // Advance ticks and fake receiving of ack
        now += Duration::from_millis(100);
        let mut acked = RangeSet::default();
        acked.insert(0..2);

        // Detect packet loss base on reordering threshold
        let (lost_pkts, lost_bytes) = recovery.on_ack_received(
            &acked,
            0,
            SpaceId::Handshake,
            &mut spaces,
            status,
            None,
            now,
        )?;
        assert_eq!(cwnd_before_ack, recovery.congestion.congestion_window());

        Ok(())
    }

    const MAX_PTO_UT: Duration = Duration::from_secs(30);

    fn calculate_pto_with_count(count: usize) -> (Duration, Duration) {
        let mut conf = new_test_recovery_config();
        conf.pto_linear_factor = 2;
        conf.max_pto = MAX_PTO_UT;
        let mut recovery = Recovery::new(&conf);
        recovery.pto_count = count;

        let duration = recovery.calculate_pto();
        (duration, recovery.pto_with_ack_delay(duration))
    }

    #[test]
    fn calculate_pto() -> Result<()> {
        assert_eq!(
            calculate_pto_with_count(0),
            (
                Duration::from_millis(999),  // 999 * 2 ^ ( 2 - 2)
                Duration::from_millis(1099)  // (999 + 100) * 2 ^ 0, max_ack_delay is 100ms.
            )
        );

        assert_eq!(
            calculate_pto_with_count(2),
            (
                Duration::from_millis(999),  // 999 * 2 ^ 0
                Duration::from_millis(1099)  // (999 + 100) * 2 ^ 0
            )
        );

        assert_eq!(
            calculate_pto_with_count(3),
            (
                Duration::from_millis(1998), // 999 * 2 ^ ( 2 - 2)
                Duration::from_millis(2198)  // (999 + 100) * 2 ^ ( 3 - 2)
            )
        );

        // PTO reach the upper limit.
        assert_eq!(calculate_pto_with_count(100), (MAX_PTO_UT, MAX_PTO_UT));

        Ok(())
    }
}<|MERGE_RESOLUTION|>--- conflicted
+++ resolved
@@ -119,11 +119,8 @@
             ack_eliciting_in_flight: 0,
             rtt: RttEstimator::new(conf.initial_rtt),
             congestion: congestion_control::build_congestion_controller(conf, connection_trace_id),
-<<<<<<< HEAD
             stats: PathStats::default(),
             last_metrics: RecoveryMetrics::default(),
-=======
->>>>>>> 48d16551
             trace_id: String::from(""),
         }
     }
@@ -1571,7 +1568,7 @@
         let mut conf = new_test_recovery_config();
         conf.pto_linear_factor = 2;
         conf.max_pto = MAX_PTO_UT;
-        let mut recovery = Recovery::new(&conf);
+        let mut recovery = Recovery::new(&conf, String::new());
         recovery.pto_count = count;
 
         let duration = recovery.calculate_pto();
